--- conflicted
+++ resolved
@@ -1,9 +1,6 @@
 from abc import ABC, abstractmethod
-<<<<<<< HEAD
+from fourheap.order import Order, MatchedOrder
 from marketsim.fourheap.order import Order
-=======
-from fourheap.order import Order, MatchedOrder
->>>>>>> 7c2e4db1
 from typing import List
 
 
@@ -24,4 +21,4 @@
         pass
 
     def get_pos_value(self) -> float:
-        pass
+        pass