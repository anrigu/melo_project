--- conflicted
+++ resolved
@@ -9,11 +9,7 @@
         pass
 
     @abstractmethod
-<<<<<<< HEAD
-    def take_action(self) -> List[Order]:
-=======
     def take_action(self, side: bool, seed: int = None) -> List[Order]:
->>>>>>> 4e1c4c11
         pass
 
     @abstractmethod
