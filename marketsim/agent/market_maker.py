--- conflicted
+++ resolved
@@ -35,27 +35,6 @@
 
     def take_action(self):
         t = self.market.get_time()
-<<<<<<< HEAD
-        orders = []
-        # Get the best bid and best ask
-        best_ask = self.market.order_book.get_best_ask()
-        best_bid = self.market.order_book.get_best_bid()
-
-        estimate = self.estimate_fundamental()
-        st = max(estimate + 1 / 2 * self.omega, best_bid)
-        bt = min(estimate - 1 / 2 * self.omega, best_ask)
-
-
-        for k in range(self.K):
-            orders.append(
-                Order(
-                    price= bt - (k + 1) * self.xi,
-                    quantity=1,
-                    agent_id=self.get_id(),
-                    time=t,
-                    order_type=BUY,
-                    order_id=random.randint(1, 10000000)
-=======
         estimate = self.estimate_fundamental()
         best_ask = self.market.order_book.sell_unmatched.peek()
         best_buy = self.market.order_book.buy_unmatched.peek()
@@ -74,7 +53,6 @@
                         order_type=BUY,
                         order_id=random.randint(1, 10000000)
                     )
->>>>>>> 4e1c4c11
                 )
             if (st + (k+1) * self.xi) > best_buy:
                 orders.append(
