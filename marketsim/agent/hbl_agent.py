import random
import sys
import scipy as sp
import numpy as np
<<<<<<< HEAD
=======
import time as timer
import matplotlib.pyplot as plt
>>>>>>> 4e1c4c11
from agent.agent import Agent
from market.market import Market
from fourheap.order import Order
from private_values.private_values import PrivateValues
from fourheap.constants import BUY, SELL
from typing import List
from fastcubicspline import FCS
from scipy.interpolate import CubicSpline


class HBLAgent(Agent):
    def __init__(self, agent_id: int, market: Market, q_max: int, shade: List, L: int, pv_var: float,
<<<<<<< HEAD
                 arrival_rate: float, pv = None):
=======
                 arrival_rate: float, pv = -1):
>>>>>>> 4e1c4c11
        self.agent_id = agent_id
        self.market = market
        if pv != -1:
            self.pv = pv
        else:
            self.pv = PrivateValues(q_max, pv_var)
        self.position = 0
        self.shade = shade
        self.cash = 0
        self.L = L
        self.grace_period = 1 / arrival_rate
        self.lower_bound_mem = 0
<<<<<<< HEAD
        
        # spoofing accuracy mid point
        self.buy_upper_mid_shade = 99/100 # can be tuned based on order pricing distribution
        self.buy_half_shade = 1/2
        self.sell_half_shade = 1/2
        self.sell_upper_mid_shade = 99/100
=======
        # self.obs_noise = obs_noise
        # self.prev_arrival_time = 0
        # self.prev_obs_mean = 0
        # self.prev_obs_var = 0
        
        # spoofing accuracy mid point
        self.mid_shade = 99/100
        self.half_shade = 1/2
        self.sell_half_shade = 1/2
        self.sell_mid_shade = 99/100
>>>>>>> 4e1c4c11
        self.prices_before_spoofer = []
        self.prices_after_spoofer = []
        self.sell_before_spoofer = []
        self.sell_after_spoofer = []
        self.sell_count = [0,0]
        self.buy_count = [0,0]

        self.q_max = q_max
        self.pv_var = pv_var
<<<<<<< HEAD
=======

    def generate_pv(self):
        #Generate new private values
        self.pv = PrivateValues(self.q_max, self.pv_var)
>>>>>>> 4e1c4c11

    def get_id(self) -> int:
        return self.agent_id

    # def noisy_obs(self):
    #     mean, r, T = self.market.get_info()
    #     t = self.market.get_time()
    #     val = self.market.get_fundamental_value()
    #     ot = val + np.random.normal(0,np.sqrt(self.obs_noise))

    #     rho_noisy = (1-r)**(t-self.prev_arrival_time)
    #     rho_var = rho_noisy ** 2

    #     prev_estimate = (1-rho_noisy)*mean + rho_noisy*self.prev_obs_mean
    #     prev_var =  rho_var * self.prev_obs_var + (1 - rho_var) / (1 - (1-r)**2) * int(self.market.fundamental.shock_std ** 2)

    #     curr_estimate = self.obs_noise / (self.obs_noise + prev_var) * prev_estimate + prev_var / (self.obs_noise + prev_var) * ot
    #     curr_var = self.obs_noise * prev_var / (self.obs_noise + prev_var)

    #     rho = (1-r)**(T-self.prev_arrival_time)

    #     self.prev_arrival_time = T
    #     self.prev_obs_mean = curr_estimate
    #     self.prev_obs_var = curr_var
        
    #     return (1 - rho) * mean + rho * curr_estimate

    def estimate_fundamental(self):
        mean, r, T = self.market.get_info()
        t = self.market.get_time()
        val = self.market.get_fundamental_value()
        rho = (1 - r) ** (T - t)

        estimate = (1 - rho) * mean + rho * val
        # print(f'It is time {t} with final time {T} and I observed {val} and my estimate is {rho, estimate}')
        # return estimate + np.random.normal(0, np.sqrt(1e6))
        # return estimate 
        return estimate
        
    def find_worst_order(self, side, order_mem, orders: List[Order]):
        """
        Binary search to find the most competitive order in memory with a belief of 0.
        Args:
            side (int): Buy or Sell.
            order_mem (List[Order]): A sorted list of buy or sell orders.
                Both are sorted in ascending value of belief (for buy, ascending prices; for sell, descending prices)

        Returns:
            price: The price of the most competitive order with the a belief of 0.

            Note: we reverse order_mem for sells so that we can reuse code.
        """
        beginning = 0
        end = len(order_mem) - 1
        while beginning < end:
            mid = (beginning + end) // 2
            mid_belief = self.fast_belief_function(order_mem[mid].price, side, orders)
            if mid != len(order_mem) - 1:
                if mid_belief:
                    if not self.fast_belief_function(order_mem[mid + 1].price, side, orders):
                        return order_mem[mid].price, 0
                    if beginning == mid and mid_belief:
                        return order_mem[mid + 1].price, 0
                    beginning = mid
                else:
                    end = mid
            else:
                return order_mem[mid].price, self.belief_function(order_mem[mid].price, side, orders)
        return order_mem[0].price, self.belief_function(order_mem[0].price, side, orders)

    def get_last_trade_time_step(self):
        """
        Gets memory boundary time step based on L (how many matched orders considered in memory).

        Returns:
            timestep of earliest contributing order (i.e. the boundary timestep for memory).
        """
        # Assumes that matched_orders is ordered by timestep of trades
        last_matched_order_ind = len(self.market.matched_orders) - self.L * 2
        earliest_order = min(self.market.matched_orders[last_matched_order_ind:],
                             key=lambda matched_order: matched_order.order.time).order.time
        return earliest_order

    def fast_belief_function(self, p, side, orders):
        """
        To check if belief of order with price p is 0. Used for slightly faster queries in find_worst_order()
        Args:
            p (float): price that will be checked.
            side (int): Buy or Sell.
            orders (List[Order]): Orders in memory

        Returns:
            bool: Whether or not belief is 0
        """
        if side == BUY:
            TBL = 0  # Transact bids less or equal
            AL = 0  # Asks less or equal
            for ind, order in enumerate(orders):
                if order.price <= p and order.order_type == SELL:
                    AL += order.quantity
                for matched_order in self.market.matched_orders:
                    if order.order_id == matched_order.order.order_id:
                        if matched_order.order.order_type == BUY and matched_order.price <= p:
                            TBL += order.quantity
                        break
            return AL + TBL == 0
        else:
            TAG = 0  # Transact ask greater or equal
            BG = 0  # Bid greater or equal
            for ind, order in enumerate(orders):
                if order.price >= p and order.order_type == BUY:
                    BG += order.quantity
                for matched_order in self.market.matched_orders:
                    if order.order_id == matched_order.order.order_id:
                        if matched_order.order.order_type == SELL and matched_order.price >= p:
                            TAG += order.quantity
                        break
            return BG + TAG == 0

    def belief_function(self, p, side, orders):
        """
        Calculate belief of order with price p of transacting based on memory
        Args:
            p (float): price that will be checked.
            side (int): Buy or Sell.
            orders (List[Order]): Orders in memory

        Returns:
            float: Probability of order with price p transacting
        """
        current_time = self.market.get_time()
        if side == BUY:
            TBL = 0  # Transact bids less or equal
            AL = 0  # Asks less or equal
            RBG = 0  # Rejected bids greater or equal
            for ind, order in enumerate(orders):
                if order.price - p <= 0 and order.order_type == SELL:
                    AL += order.quantity
                found_matched = False
                for matched_order in self.market.matched_orders:
                    if order.order_id == matched_order.order.order_id:
                        if matched_order.order.order_type == BUY and matched_order.price - p <= 0:
                            TBL += order.quantity
                        found_matched = True
                        break
                if not found_matched:
                    if order.order_type == BUY and order.price - p >= 0:
                        # order time to withdrawal time
                        withdrawn = False
                        latest_order_time = 0
                        for i in range(ind + 1, len(orders)):
                            if orders[i].agent_id == order.agent_id and orders[i].order_id != order.order_id and orders[i].time > order.time:
                                latest_order_time = orders[i].time
                                withdrawn = True
                                break
                        if not withdrawn:
                            #Order not withdrawn
                            alive_time = current_time - order.time
                            if alive_time >= self.grace_period:
                                #Rejected
                                RBG += order.quantity
                            else:
                                #Partial rejection
                                RBG += (alive_time / self.grace_period) * order.quantity
                        else:
                            #Withdrawal
                            time_till_withdrawal = latest_order_time - order.time
                            #Withdrawal
                            if time_till_withdrawal >= self.grace_period:
                                RBG += order.quantity
                            else:
                                RBG += (time_till_withdrawal / self.grace_period) * order.quantity
                                
            if TBL + AL == 0:
                return 0
            else:
                return (TBL + AL) / (TBL + AL + RBG)

        else:
            TAG = 0  # Transact ask greater or equal
            BG = 0  # Bid greater or equal
            RAL = 0  # Reject ask less or equal

            for order in orders:
                if order.price - p >= 0 and order.order_type == BUY:
                    BG += order.quantity

            for ind, order in enumerate(orders):
                found_matched = False
                for matched_order in self.market.matched_orders:
                    if order.order_id == matched_order.order.order_id:
                        if matched_order.order.order_type == SELL and matched_order.price - p >= 0:
                            TAG += order.quantity
                        found_matched = True
                        break
                if not found_matched:
                    if order.order_type == SELL and order.price - p <= 0:
                        # order time to withdrawal time
                        withdrawn = False
                        latest_order_time = 0
                        for i in range(ind + 1, len(orders)):
                            if orders[i].agent_id == order.agent_id:
                                latest_order_time = orders[i].time
                                withdrawn = True
                                break
                        if not withdrawn:
                            alive_time = current_time - order.time
                            if alive_time >= self.grace_period:
                                RAL += order.quantity
                            else:
                                RAL += (alive_time / self.grace_period) * order.quantity
                        else:
                            time_till_withdrawal = latest_order_time - order.time
                            if time_till_withdrawal >= self.grace_period:
                                RAL += order.quantity
                            else:
                                RAL += (time_till_withdrawal / self.grace_period) * order.quantity
            if TAG + BG == 0:
                return 0
            else:
                return (TAG + BG) / (TAG + BG + RAL)
    
    def get_order_list(self):
        """
        Gets list of orders in memory. 
        
        Returns:
            last_L_orders: list of all orders in memory
            buy_orders_memory: filtered of last_L_orders with just BUY orders
            sell_orders_memory: filtered of last_L_orders with just SELL orders
        """
        self.lower_bound_mem = self.get_last_trade_time_step()

        buy_orders_memory = []
        sell_orders_memory = []
        last_L_orders = []
        for time in range(self.lower_bound_mem, self.market.get_time() + 1):
            last_L_orders.extend(self.market.event_queue.scheduled_activities[time])
        buy_orders_memory = [order for order in last_L_orders if order.order_type == BUY]
        sell_orders_memory = [order for order in last_L_orders if order.order_type == SELL]
        return last_L_orders, buy_orders_memory, sell_orders_memory

    # @profile
    def determine_optimal_price(self, side, estimate):
        """
        Determines optimal price for submission.
        Args:
            side (int): Buy or Sell.
        Returns:
            optimal price of submission and expected surplus weighted by probability of order transacting
        
        Useful references: https://www.sci.brooklyn.cuny.edu/~parsons/courses/840-spring-2009/notes/joel.pdf
            http://spider.sci.brooklyn.cuny.edu/~parsons/courses/840-spring-2005/notes/das.pdf 
        """

        last_L_orders, buy_orders_memory, sell_orders_memory = self.get_order_list()
        last_L_orders = np.array(last_L_orders)
        buy_orders_memory = sorted(buy_orders_memory, key = lambda order:order.price)
        sell_orders_memory = sorted(sell_orders_memory, key = lambda order:order.price)
        best_ask = float(self.market.order_book.sell_unmatched.peek())
        best_buy = float(self.market.order_book.buy_unmatched.peek())
        #First is interpolate objects. Second is corresponding bounds
        spline_interp_objects = [[], []]
        if side == BUY: 
            private_value = self.pv.value_for_exchange(self.position, BUY)
            best_buy_belief = self.belief_function(best_buy, BUY, last_L_orders)
            best_ask_belief = 1
            def interpolate(bound1, bound2, bound1Belief, bound2Belief):
                cs = FCS(bound1, bound2, [bound1Belief, bound2Belief])
                # cs = CubicSpline([bound1, bound2], [bound1Belief, bound2Belief])
                spline_interp_objects[0].append(cs)
                spline_interp_objects[1].append((bound1, bound2))

            def expected_surplus_max():
                """
                Calculates price with maximum expected surplus.

                Returns:
                    Optimal price and corresponding expected surplus.
                """
                def optimize(price): 
                    """
                    Calculates price with maximum expected surplus.
                    
                    Params:
                        price: Price 

                    Returns:
                        Returns expected surplus of price p.
                    """
                    for i in range(len(spline_interp_objects[0])):
                        # Spline interpolation objects is an array of interpolations over the entire domain. 
                        # There's a different interpolation function for each continuous partition of the domain. 
                        # (I.e. function is piecewise continuous)
                        if spline_interp_objects[1][i][0] <= price <= spline_interp_objects[1][i][1]:
                            return -((estimate + private_value - price) * spline_interp_objects[0][i](price))
                    
                    if price < np.min(np.array(spline_interp_objects[1])[:, 0]):
                        return -((price - (estimate + private_value)) * spline_interp_objects[0][np.argmin(np.array(spline_interp_objects[1])[:, 0])](price))
                    elif price > np.max(np.array(spline_interp_objects[1])[:, 1]): #delta error
                        return -((price - (estimate + private_value)) * spline_interp_objects[0][np.argmax(np.array(spline_interp_objects[1])[:, 1])](price))

                lb = min(spline_interp_objects[1], key=lambda bound_pair: bound_pair[0])[0]
                ub = max(spline_interp_objects[1], key=lambda bound_pair: bound_pair[1])[1]

                # Because function (when graphed) is well defined to be unimodal, we select 
                # many test points and then local optimize based on best point. 
                # Saves time as opposed to global optimizing.
                test_points = np.linspace(lb, ub, 40)
                vOptimize = np.vectorize(optimize)
                point_surpluses = vOptimize(test_points)
                min_index = np.argmin(point_surpluses)
                min_survey = test_points[min_index]
<<<<<<< HEAD
                
                max_x = sp.optimize.minimize(vOptimize, min_survey, bounds=[[lb, ub]])
                
=======
                if min_survey <= lb:
                    min_survey += 0.1
                elif min_index >= ub:
                    min_survey -= 0.1
                # max_x = min_survey, -np.min(point_surpluses)
                
                max_x = sp.optimize.minimize(vOptimize, min_survey, bounds=[[lb, ub]])
                    # max_x = sp.optimize.differential_evolution(vOptimize, bounds=[[lb,ub]])

                
                # if self.market.get_time() > 5000:
                # plt.plot(test_points, point_surpluses, marker='o', color="red", linestyle='-')
                # plt.scatter(max_x.x.item(), max_x.fun, color="black", s=15, zorder=3)
                # plt.scatter(estimate, 0, color="blue", s=15, zorder=3)
                # plt.scatter(estimate + private_value, 0, color="green", s=15, zorder=2)
                # plt.xlabel('Test Points')
                # plt.ylabel('Points')
                # plt.title('Surplus v Test Points - BUY')
                # plt.grid(True)
                # plt.show()
                # return max_x
>>>>>>> 4e1c4c11
                return max_x.x.item(), -max_x.fun

            buy_high = float(buy_orders_memory[-1].price)
            buy_high_belief = self.belief_function(buy_high, BUY, last_L_orders)
            buy_low, buy_low_belief = self.find_worst_order(BUY, buy_orders_memory, last_L_orders)
            optimal_price = (0,-sys.maxsize)

            if buy_high >= best_ask:
                buy_high = best_ask
                buy_high_belief = best_ask_belief
                buy_low = min(buy_high, buy_low)
                buy_low_belief = min(buy_high_belief, buy_low_belief)
            
            #Best ask > buy high >= best_buy
            if buy_high >= best_buy:
                #interpolate between best ask and buy high
                if best_ask != buy_high:
                    interpolate(buy_high, best_ask, buy_high_belief, 1)
                if best_buy >= buy_low:
<<<<<<< HEAD
                    buy_mid = buy_low + self.buy_upper_mid_shade * abs(best_buy - buy_low)
                    buy_mid_belief = self.belief_function(buy_mid, BUY, last_L_orders)
                    buy_half = buy_low + self.buy_half_shade * abs(best_buy - buy_low)
=======
                    buy_mid = buy_low + self.mid_shade * abs(best_buy - buy_low)
                    buy_mid_belief = self.belief_function(buy_mid, BUY, last_L_orders)
                    buy_half = buy_low + self.half_shade * abs(best_buy - buy_low)
>>>>>>> 4e1c4c11
                    buy_half_belief = self.belief_function(buy_half, BUY, last_L_orders)
                    if best_buy != buy_high:
                        #interpolate between best buy and buy_high 
                        interpolate(best_buy, buy_high, best_buy_belief, buy_high_belief)
                    if best_buy != buy_mid:
<<<<<<< HEAD
=======
                        #if best_buy != buy_mid, best_buy > buy_low
>>>>>>> 4e1c4c11
                        #interpolate between best buy and buy_mid (for accuracy on spoofing)
                        interpolate(buy_low, buy_half, buy_low_belief, buy_half_belief)
                        interpolate(buy_half, buy_mid, buy_half_belief, buy_mid_belief)
                        interpolate(buy_mid, best_buy, buy_mid_belief, best_buy_belief)
                    if buy_low_belief > 0:
                        #interpolate between buy_low and 0
                        lower_bound = max(buy_low - 2 * (buy_high - buy_low) - 1, 0)
<<<<<<< HEAD
=======
                        # lower_bound = max(buy_low - 100, 0)
>>>>>>> 4e1c4c11
                        interpolate(lower_bound, buy_low, 0, buy_low_belief)
                        # pass
                elif best_buy < buy_low:
                    #interpolate between buy_high and buy_low
                    if buy_high != buy_low:
                        interpolate(buy_low, buy_high, buy_low_belief, buy_high_belief)
                    #interpolate buy_low and best_buy
                    if buy_low != best_buy:
                        interpolate(best_buy, buy_low, best_buy_belief, buy_low_belief)
                    #interpolate best_buy and 0?
                    if best_buy_belief > 0:
                        lower_bound = max(best_buy - 2 * (buy_high - best_buy) - 1,0)
<<<<<<< HEAD
                        buy_mid = lower_bound + self.buy_upper_mid_shade * abs(best_buy - lower_bound)
                        buy_mid_belief = self.belief_function(buy_mid, BUY, last_L_orders)
                        buy_half = lower_bound + self.buy_half_shade * abs(best_buy - lower_bound)
=======
                        # lower_bound = max(best_buy - 100,0)
                        buy_mid = lower_bound + self.mid_shade * abs(best_buy - lower_bound)
                        buy_mid_belief = self.belief_function(buy_mid, BUY, last_L_orders)
                        buy_half = lower_bound + self.half_shade * abs(best_buy - lower_bound)
>>>>>>> 4e1c4c11
                        buy_half_belief = self.belief_function(buy_half, BUY, last_L_orders)
                        interpolate(buy_mid, best_buy, buy_mid_belief, best_buy_belief)
                        interpolate(buy_half, buy_mid, buy_half_belief, buy_mid_belief)
                        interpolate(lower_bound, buy_half, 0, buy_half_belief)
<<<<<<< HEAD
                        

            elif buy_high < best_buy:
                buy_mid = buy_high + self.buy_upper_mid_shade * abs(best_buy - buy_high)
                buy_mid_belief = self.belief_function(buy_mid, BUY, last_L_orders)
                buy_half = buy_high + self.buy_half_shade * abs(best_buy - buy_high)
=======
            elif buy_high < best_buy:
                buy_mid = buy_high + self.mid_shade * abs(best_buy - buy_high)
                buy_mid_belief = self.belief_function(buy_mid, BUY, last_L_orders)
                buy_half = buy_high + self.half_shade * abs(best_buy - buy_high)
>>>>>>> 4e1c4c11
                buy_half_belief = self.belief_function(buy_half, BUY, last_L_orders)
                # interpolate between best_ask and best_buy
                if best_ask != best_buy:
                    interpolate(best_buy, best_ask, best_buy_belief, best_ask_belief)
                #interpolate between best_buy and buy_high
                if best_buy != buy_high:
                    interpolate(buy_high, buy_half, buy_high_belief, buy_half_belief)
                    interpolate(buy_half, buy_mid, buy_half_belief, buy_mid_belief)
                    interpolate(buy_mid, best_buy, buy_mid_belief, best_buy_belief)
                    
                #interpolate between buy_high and buy_low
                if buy_high != buy_low:
                    interpolate(buy_low, buy_high, buy_low_belief, buy_high_belief)
                    
                #interpolate buy_low and 0
                if buy_low_belief > 0:
<<<<<<< HEAD
                    #NOTE: Can reconsider this bound for your purposes. If buy high is quite high, this bound distance
                    # could be very far.
                    lower_bound = max(buy_low - 2 * (buy_high - buy_low) - 1, 0)
=======
                    #TODO: Might reconsider this bound. If buy high is quite high, this bound distance
                    # could be very far. Could be an issue
                    lower_bound = max(buy_low - 2 * (buy_high - buy_low) - 1, 0)
                    # lower_bound = max(buy_low - 100, 0)
>>>>>>> 4e1c4c11
                    interpolate(lower_bound, buy_low, 0, buy_low_belief)
                    pass

            optimal_price = expected_surplus_max()
            
            #Assertion check
            if optimal_price == (0,0):
<<<<<<< HEAD
                raise Exception("Optimal price not found in buy calculation.")

            # For edge case: If a lot of orders have expected surplus of 0 (meaning belief of 0),
=======
                interpolate(buy_low, buy_high, 0, 1)
                optimal_price = expected_surplus_max()
                print("BUY", buy_low, buy_low_belief, buy_high, buy_high_belief, best_buy, best_buy_belief, best_ask)
                print(optimal_price)
                input("ERROR")
            # Edge case: If a lot of orders have expected surplus of 0 (meaning belief of 0),
>>>>>>> 4e1c4c11
            # at least submit order that doesn't lose agent money in the edge case
            # that the order submits even if it has belief of 0. 
            if optimal_price[0] > estimate + private_value:
                return estimate + private_value, -1
            
            return optimal_price[0], optimal_price[1]

        else:
            private_value = self.pv.value_for_exchange(self.position, SELL)
            best_buy_belief = 1
            best_ask_belief = self.belief_function(best_ask, SELL, last_L_orders)
            sell_high, sell_high_belief = self.find_worst_order(SELL, sorted(sell_orders_memory, key=lambda order: order.price, reverse=True), last_L_orders)
            optimal_price = (0,-sys.maxsize)
            best_buy_belief = 1
            sell_low = float(sell_orders_memory[0].price)
            sell_low_belief = self.belief_function(sell_low, SELL, last_L_orders)
            def interpolate(bound1, bound2, bound1Belief, bound2Belief):
                """
                Sell version of interpolate above. 
                @TODO: Merge the two
                """
                cs = FCS(bound1, bound2, [bound1Belief, bound2Belief])
                # cs = CubicSpline([bound1, bound2], [bound1Belief, bound2Belief])
                spline_interp_objects[0].append(cs)
                if bound2 > 1e10:
                    print(bound2)
                    print(bound1)
                    input("ERROR")
                spline_interp_objects[1].append((bound1, bound2))
                
            def expected_surplus_max():
                """
                Sell version of the same function above in BUY. 
                @TODO: Merge the two
                """
                def optimize(price): 
                    """
                    Sell version of the same function above in BUY. 
                    @TODO: Merge the two
                    """
                    for i in range(len(spline_interp_objects[0])):
                        if spline_interp_objects[1][i][0] <= price <= spline_interp_objects[1][i][1]:
                            return -((price - (estimate + private_value)) * spline_interp_objects[0][i](price))
                    if abs(price - np.min(np.array(spline_interp_objects[1])[:, 0])) < 0.1: #delta error
                        return -((price - (estimate + private_value)) * spline_interp_objects[0][0](price))
                    elif abs(price - np.max(np.array(spline_interp_objects[1])[:, 1])) < 0.1: #delta error
                        return -((price - (estimate + private_value)) * spline_interp_objects[0][-1](price))
                lb = min(spline_interp_objects[1], key=lambda bound_pair: bound_pair[0])[0]
                ub = max(spline_interp_objects[1], key=lambda bound_pair: bound_pair[1])[1]
                test_points = np.linspace(lb, ub, 40)
<<<<<<< HEAD
=======
                # try:
>>>>>>> 4e1c4c11
                vOptimize = np.vectorize(optimize)
                point_surpluses = vOptimize(test_points)
                min_index = np.argmin(point_surpluses)
                min_survey = test_points[min_index]
<<<<<<< HEAD
=======
                if min_survey <= lb:
                    min_survey += 0.01
                elif min_survey >= ub:
                    min_survey -= 0.01
                # max_x = min_survey, -np.min(point_surpluses)
                #REINSTATE AFTER
>>>>>>> 4e1c4c11
                max_x = sp.optimize.minimize(vOptimize, min_survey, bounds=[[lb, ub]])
                # max_x = sp.optimize.differential_evolution(vOptimize, x0=min_survey, bounds=[[lb,ub]])
                    # import pdb; pdb.set_trace()
                # plt.plot(test_points, point_surpluses, marker='o', linestyle='-',color="cyan")
                # plt.scatter(max_x.x.item(), max_x.fun, color="black", s= 15, zorder=3)
                # plt.scatter(estimate, 0, color="blue", s=15, zorder=3)
                # plt.scatter(estimate + private_value, 0, color="green", s=15, zorder=2)
                # plt.xlabel('Test Points')
                # plt.ylabel('Points')
                # plt.title('Surplus v Test Points - SELL')
                # plt.grid(True)
                # plt.show()
                # return max_x
                return max_x.x.item(), -max_x.fun

            if best_buy > sell_low:
                sell_low = best_buy
                sell_low_belief = 1
                sell_high = max(sell_high, sell_low)
                sell_high_belief = min(sell_high_belief, sell_low_belief)

            if sell_low <= best_ask:
                # interpolate best buy to sell_low
                if sell_low != best_buy:
                    interpolate(best_buy, sell_low, best_buy_belief, sell_low_belief)
                if best_ask <= sell_high:
                    if sell_low != best_ask:
<<<<<<< HEAD
                        sell_mid = sell_low + self.sell_upper_mid_shade * abs(best_ask - sell_low)
=======
                        sell_mid = sell_low + self.sell_mid_shade * abs(best_ask - sell_low)
>>>>>>> 4e1c4c11
                        sell_mid_belief = self.belief_function(sell_mid, SELL, last_L_orders)
                        sell_half = sell_low + self.sell_half_shade * abs(best_ask - sell_low)
                        sell_half_belief = self.belief_function(sell_half, SELL, last_L_orders)
                        #interpolate sell_low to sell_mid
                        if sell_low != sell_half:
                            interpolate(sell_low, sell_half, sell_low_belief, sell_half_belief)
                        #interpolate sell_half to sell_mid
                        if sell_half != sell_mid:
                            interpolate(sell_half, sell_mid, sell_half_belief, sell_mid_belief)
                        #interpolate sell_mid to best_ask
                        if sell_mid != best_ask:
                            interpolate(sell_mid, best_ask, sell_mid_belief, best_ask_belief)
                    if best_ask != sell_high:
                        #interpolate best_ask to sell_high
                        interpolate(best_ask, sell_high, best_ask_belief, sell_high_belief)
                        
                    # interpolate sell_high to upper bound, assumed to be high enough to reach prices with probability 0
                    if sell_high_belief > 0:
                        upper_bound = sell_high + 2 * (sell_high - best_buy) + 1
<<<<<<< HEAD
=======
                        # upper_bound = sell_high + 100
>>>>>>> 4e1c4c11
                        interpolate(sell_high, upper_bound, sell_high_belief, 0)
                        pass

                elif best_ask > sell_high:
                    if sell_low != sell_high:
                        #interpolate low sell to high sell
                        interpolate(sell_low, sell_high, sell_low_belief, sell_high_belief)

                    if sell_high != best_ask:
<<<<<<< HEAD
                        sell_mid = sell_high + self.sell_upper_mid_shade * abs(best_ask - sell_high)
=======
                        sell_mid = sell_high + self.sell_mid_shade * abs(best_ask - sell_high)
>>>>>>> 4e1c4c11
                        sell_mid_belief = self.belief_function(sell_mid, SELL, last_L_orders)
                        sell_half = sell_high + self.sell_half_shade * abs(best_ask - sell_high)
                        sell_half_belief = self.belief_function(sell_half, SELL, last_L_orders)
                        #interpolate sell_high to sell_mid
                        if sell_high != sell_half:
                            interpolate(sell_high, sell_half, sell_high_belief, sell_half_belief)
                        if sell_half != sell_mid:
                            interpolate(sell_half, sell_mid, sell_half_belief, sell_mid_belief)
                        #interpolate sell_high to best ask
                        if sell_mid != best_ask:
                            interpolate(sell_mid, best_ask, sell_mid_belief, best_ask_belief)
                        
                    #interpolate sell_high to sell_high + 2*spread
                    if best_ask_belief > 0:
                        upper_bound = best_ask + 2 * (best_ask - best_buy) + 1
<<<<<<< HEAD
=======
                        # upper_bound = best_ask + 100
>>>>>>> 4e1c4c11
                        interpolate(best_ask, upper_bound, best_ask_belief, 0)
                        pass
            elif sell_low > best_ask:
                if best_buy != best_ask:
<<<<<<< HEAD
                    sell_mid = best_buy + self.sell_upper_mid_shade * abs(best_ask - best_buy)
=======
                    sell_mid = best_buy + self.sell_mid_shade * abs(best_ask - best_buy)
>>>>>>> 4e1c4c11
                    sell_mid_belief = self.belief_function(sell_mid, SELL, last_L_orders)
                    sell_half = best_buy + self.sell_half_shade * abs(best_ask - best_buy)
                    sell_half_belief = self.belief_function(sell_half, SELL, last_L_orders)
                    #interpolate best_buy to best_ask
                    interpolate(best_buy, sell_half, best_buy_belief, sell_half_belief)
                    interpolate(sell_half, sell_mid, sell_half_belief, sell_mid_belief)
                    #interpolate sell_mid to best_ask
                    interpolate(sell_mid, best_ask, sell_low_belief, best_ask_belief)
                if best_ask != sell_low:
                    #interpolate best_ask to sell_low
                    interpolate(best_ask, sell_low, best_ask_belief, sell_low_belief)
                    
                if sell_low != sell_high:
                    #interpolate sell_low to sell_high
                    interpolate(sell_low, sell_high, sell_low_belief, sell_high_belief)
                    
                #interpolate sell_high to sell_high + 2*spread
                if sell_high_belief > 0:
                    upper_bound = sell_high + 2 * (sell_high - best_buy) + 1
<<<<<<< HEAD
=======
                    # upper_bound = sell_high + 100
>>>>>>> 4e1c4c11
                    interpolate(sell_high, upper_bound, sell_high_belief, 0)
                    pass
            optimal_price = expected_surplus_max()

            if optimal_price == (0,0):
<<<<<<< HEAD
                raise Exception("Error in finding optimal price on sell side.")
=======
                print("SELL", sell_low, sell_low_belief, sell_high, sell_high_belief, best_ask, best_buy)
                interpolate(sell_low, sell_high, 1, 0)
                optimal_price = expected_surplus_max()
                print(optimal_price)
                input("ERROR")
>>>>>>> 4e1c4c11
            
            # x = self.belief_function(best_ask + 1,SELL, last_L_orders)
            # z = self.belief_function(min(sell_low, best_ask) + 3/4 * abs(sell_low - best_ask), SELL, last_L_orders)
            # for i in range(len(spline_interp_objects[0])):
            #     if spline_interp_objects[1][i][0] <= best_ask + 1 <= spline_interp_objects[1][i][1]:
            #         a = spline_interp_objects[0][i](best_ask + 1)
            #     if spline_interp_objects[1][i][0] <= min(sell_low, best_ask) + 3/4 * abs(sell_low - best_ask)<= spline_interp_objects[1][i][1]:
            #         b = spline_interp_objects[0][i](min(sell_low, best_ask) + 3/4 * abs(sell_low - best_ask))
               
            
            #EDGE CASE (SAME AS ABOVE IN BUY)
            if optimal_price[0] < estimate + private_value:
                return estimate + private_value, 0
            
            return optimal_price[0], optimal_price[1]

    def take_action(self, side, seed = 0):
        """
        Submits order to market for HBL.

        Params:
            side: BUY or SELL.

        Returns:
            order [Order]: order to be submitted

        Note:
            Behavior reverts to ZI agent if L > total num of trades executed.
        """
        t = self.market.get_time()
        random.seed(t + seed)
<<<<<<< HEAD
        estimate = self.estimate_fundamental()
        spread = self.shade[1] - self.shade[0]
        if len(self.market.matched_orders) >= 2 * self.L and self.market.order_book.buy_unmatched.peek_order() != None and self.market.order_book.sell_unmatched.peek_order() != None:
            opt_price, opt_price_est_surplus = self.determine_optimal_price(side)

=======
        # estimate = self.estimate_fundamental() + np.random.normal(0, 7e4)
        estimate = self.estimate_fundamental()
        spread = self.shade[1] - self.shade[0]
        if len(self.market.matched_orders) >= 2 * self.L and self.market.order_book.buy_unmatched.peek_order() != None and self.market.order_book.sell_unmatched.peek_order() != None:
            opt_price, opt_price_est_surplus = self.determine_optimal_price(side, estimate)
            # if 1000 < t < 1500:
            #     print(f'It is time {t} and I am on {side} as an HBL. My estimate is {estimate}, my position is {self.position}, and my marginal pv is '
            #     f'{self.pv.value_for_exchange(self.position, side)}.'
            #     f'Therefore I offer price {opt_price}')
    
>>>>>>> 4e1c4c11
            order = Order(
                price=opt_price,
                quantity=1,
                agent_id=self.get_id(),
                time=t,
                order_type=side,
                order_id=random.randint(1, 10000000)
            )
<<<<<<< HEAD
=======
            # print("HBL")
            # input(order)
            
>>>>>>> 4e1c4c11
            return [order]

        else:
            # ZI Agent
            valuation_offset = spread*random.random() + self.shade[0]
            if side == BUY:
                price = estimate + self.pv.value_for_exchange(self.position, BUY) - valuation_offset
            elif side == SELL:
                price = estimate + self.pv.value_for_exchange(self.position, SELL) + valuation_offset
<<<<<<< HEAD
          
=======
            # if t < 1050:
            #     print(f'It is time {t} and I am HBL but act as ZI on {side}. My estimate is {estimate} and my marginal pv is '
            #         f'{self.pv.value_for_exchange(self.position, side)} with offset {valuation_offset}. '
            #         f'Therefore I offer price {price}')
>>>>>>> 4e1c4c11
            order = Order(
                price=price,
                quantity=1,
                agent_id=self.get_id(),
                time=t,
                order_type=side,
                order_id=random.randint(1, 10000000)
            )
            return [order]

    def update_position(self, q, p):
        self.position += q
        self.cash += p

    def __str__(self):
        return f'HBL{self.agent_id}'

    def reset(self):
        self.position = 0
        self.cash = 0
<<<<<<< HEAD
        self.pv = PrivateValues(self.q_max, self.pv_var)
=======
>>>>>>> 4e1c4c11

    def get_pos_value(self) -> float:
        return self.pv.value_at_position(self.position)<|MERGE_RESOLUTION|>--- conflicted
+++ resolved
@@ -2,11 +2,8 @@
 import sys
 import scipy as sp
 import numpy as np
-<<<<<<< HEAD
-=======
 import time as timer
 import matplotlib.pyplot as plt
->>>>>>> 4e1c4c11
 from agent.agent import Agent
 from market.market import Market
 from fourheap.order import Order
@@ -19,31 +16,16 @@
 
 class HBLAgent(Agent):
     def __init__(self, agent_id: int, market: Market, q_max: int, shade: List, L: int, pv_var: float,
-<<<<<<< HEAD
-                 arrival_rate: float, pv = None):
-=======
-                 arrival_rate: float, pv = -1):
->>>>>>> 4e1c4c11
+                 arrival_rate: float):
         self.agent_id = agent_id
         self.market = market
-        if pv != -1:
-            self.pv = pv
-        else:
-            self.pv = PrivateValues(q_max, pv_var)
+        self.pv = PrivateValues(q_max, pv_var)
         self.position = 0
         self.shade = shade
         self.cash = 0
         self.L = L
         self.grace_period = 1 / arrival_rate
         self.lower_bound_mem = 0
-<<<<<<< HEAD
-        
-        # spoofing accuracy mid point
-        self.buy_upper_mid_shade = 99/100 # can be tuned based on order pricing distribution
-        self.buy_half_shade = 1/2
-        self.sell_half_shade = 1/2
-        self.sell_upper_mid_shade = 99/100
-=======
         # self.obs_noise = obs_noise
         # self.prev_arrival_time = 0
         # self.prev_obs_mean = 0
@@ -54,7 +36,6 @@
         self.half_shade = 1/2
         self.sell_half_shade = 1/2
         self.sell_mid_shade = 99/100
->>>>>>> 4e1c4c11
         self.prices_before_spoofer = []
         self.prices_after_spoofer = []
         self.sell_before_spoofer = []
@@ -64,13 +45,6 @@
 
         self.q_max = q_max
         self.pv_var = pv_var
-<<<<<<< HEAD
-=======
-
-    def generate_pv(self):
-        #Generate new private values
-        self.pv = PrivateValues(self.q_max, self.pv_var)
->>>>>>> 4e1c4c11
 
     def get_id(self) -> int:
         return self.agent_id
@@ -384,33 +358,9 @@
                 point_surpluses = vOptimize(test_points)
                 min_index = np.argmin(point_surpluses)
                 min_survey = test_points[min_index]
-<<<<<<< HEAD
                 
                 max_x = sp.optimize.minimize(vOptimize, min_survey, bounds=[[lb, ub]])
                 
-=======
-                if min_survey <= lb:
-                    min_survey += 0.1
-                elif min_index >= ub:
-                    min_survey -= 0.1
-                # max_x = min_survey, -np.min(point_surpluses)
-                
-                max_x = sp.optimize.minimize(vOptimize, min_survey, bounds=[[lb, ub]])
-                    # max_x = sp.optimize.differential_evolution(vOptimize, bounds=[[lb,ub]])
-
-                
-                # if self.market.get_time() > 5000:
-                # plt.plot(test_points, point_surpluses, marker='o', color="red", linestyle='-')
-                # plt.scatter(max_x.x.item(), max_x.fun, color="black", s=15, zorder=3)
-                # plt.scatter(estimate, 0, color="blue", s=15, zorder=3)
-                # plt.scatter(estimate + private_value, 0, color="green", s=15, zorder=2)
-                # plt.xlabel('Test Points')
-                # plt.ylabel('Points')
-                # plt.title('Surplus v Test Points - BUY')
-                # plt.grid(True)
-                # plt.show()
-                # return max_x
->>>>>>> 4e1c4c11
                 return max_x.x.item(), -max_x.fun
 
             buy_high = float(buy_orders_memory[-1].price)
@@ -430,24 +380,15 @@
                 if best_ask != buy_high:
                     interpolate(buy_high, best_ask, buy_high_belief, 1)
                 if best_buy >= buy_low:
-<<<<<<< HEAD
-                    buy_mid = buy_low + self.buy_upper_mid_shade * abs(best_buy - buy_low)
-                    buy_mid_belief = self.belief_function(buy_mid, BUY, last_L_orders)
-                    buy_half = buy_low + self.buy_half_shade * abs(best_buy - buy_low)
-=======
                     buy_mid = buy_low + self.mid_shade * abs(best_buy - buy_low)
                     buy_mid_belief = self.belief_function(buy_mid, BUY, last_L_orders)
                     buy_half = buy_low + self.half_shade * abs(best_buy - buy_low)
->>>>>>> 4e1c4c11
                     buy_half_belief = self.belief_function(buy_half, BUY, last_L_orders)
                     if best_buy != buy_high:
                         #interpolate between best buy and buy_high 
                         interpolate(best_buy, buy_high, best_buy_belief, buy_high_belief)
                     if best_buy != buy_mid:
-<<<<<<< HEAD
-=======
                         #if best_buy != buy_mid, best_buy > buy_low
->>>>>>> 4e1c4c11
                         #interpolate between best buy and buy_mid (for accuracy on spoofing)
                         interpolate(buy_low, buy_half, buy_low_belief, buy_half_belief)
                         interpolate(buy_half, buy_mid, buy_half_belief, buy_mid_belief)
@@ -455,10 +396,6 @@
                     if buy_low_belief > 0:
                         #interpolate between buy_low and 0
                         lower_bound = max(buy_low - 2 * (buy_high - buy_low) - 1, 0)
-<<<<<<< HEAD
-=======
-                        # lower_bound = max(buy_low - 100, 0)
->>>>>>> 4e1c4c11
                         interpolate(lower_bound, buy_low, 0, buy_low_belief)
                         # pass
                 elif best_buy < buy_low:
@@ -471,33 +408,18 @@
                     #interpolate best_buy and 0?
                     if best_buy_belief > 0:
                         lower_bound = max(best_buy - 2 * (buy_high - best_buy) - 1,0)
-<<<<<<< HEAD
-                        buy_mid = lower_bound + self.buy_upper_mid_shade * abs(best_buy - lower_bound)
-                        buy_mid_belief = self.belief_function(buy_mid, BUY, last_L_orders)
-                        buy_half = lower_bound + self.buy_half_shade * abs(best_buy - lower_bound)
-=======
                         # lower_bound = max(best_buy - 100,0)
                         buy_mid = lower_bound + self.mid_shade * abs(best_buy - lower_bound)
                         buy_mid_belief = self.belief_function(buy_mid, BUY, last_L_orders)
                         buy_half = lower_bound + self.half_shade * abs(best_buy - lower_bound)
->>>>>>> 4e1c4c11
                         buy_half_belief = self.belief_function(buy_half, BUY, last_L_orders)
                         interpolate(buy_mid, best_buy, buy_mid_belief, best_buy_belief)
                         interpolate(buy_half, buy_mid, buy_half_belief, buy_mid_belief)
                         interpolate(lower_bound, buy_half, 0, buy_half_belief)
-<<<<<<< HEAD
-                        
-
-            elif buy_high < best_buy:
-                buy_mid = buy_high + self.buy_upper_mid_shade * abs(best_buy - buy_high)
-                buy_mid_belief = self.belief_function(buy_mid, BUY, last_L_orders)
-                buy_half = buy_high + self.buy_half_shade * abs(best_buy - buy_high)
-=======
             elif buy_high < best_buy:
                 buy_mid = buy_high + self.mid_shade * abs(best_buy - buy_high)
                 buy_mid_belief = self.belief_function(buy_mid, BUY, last_L_orders)
                 buy_half = buy_high + self.half_shade * abs(best_buy - buy_high)
->>>>>>> 4e1c4c11
                 buy_half_belief = self.belief_function(buy_half, BUY, last_L_orders)
                 # interpolate between best_ask and best_buy
                 if best_ask != best_buy:
@@ -514,16 +436,10 @@
                     
                 #interpolate buy_low and 0
                 if buy_low_belief > 0:
-<<<<<<< HEAD
-                    #NOTE: Can reconsider this bound for your purposes. If buy high is quite high, this bound distance
-                    # could be very far.
-                    lower_bound = max(buy_low - 2 * (buy_high - buy_low) - 1, 0)
-=======
                     #TODO: Might reconsider this bound. If buy high is quite high, this bound distance
                     # could be very far. Could be an issue
                     lower_bound = max(buy_low - 2 * (buy_high - buy_low) - 1, 0)
                     # lower_bound = max(buy_low - 100, 0)
->>>>>>> 4e1c4c11
                     interpolate(lower_bound, buy_low, 0, buy_low_belief)
                     pass
 
@@ -531,18 +447,9 @@
             
             #Assertion check
             if optimal_price == (0,0):
-<<<<<<< HEAD
                 raise Exception("Optimal price not found in buy calculation.")
 
             # For edge case: If a lot of orders have expected surplus of 0 (meaning belief of 0),
-=======
-                interpolate(buy_low, buy_high, 0, 1)
-                optimal_price = expected_surplus_max()
-                print("BUY", buy_low, buy_low_belief, buy_high, buy_high_belief, best_buy, best_buy_belief, best_ask)
-                print(optimal_price)
-                input("ERROR")
-            # Edge case: If a lot of orders have expected surplus of 0 (meaning belief of 0),
->>>>>>> 4e1c4c11
             # at least submit order that doesn't lose agent money in the edge case
             # that the order submits even if it has belief of 0. 
             if optimal_price[0] > estimate + private_value:
@@ -593,23 +500,17 @@
                 lb = min(spline_interp_objects[1], key=lambda bound_pair: bound_pair[0])[0]
                 ub = max(spline_interp_objects[1], key=lambda bound_pair: bound_pair[1])[1]
                 test_points = np.linspace(lb, ub, 40)
-<<<<<<< HEAD
-=======
                 # try:
->>>>>>> 4e1c4c11
                 vOptimize = np.vectorize(optimize)
                 point_surpluses = vOptimize(test_points)
                 min_index = np.argmin(point_surpluses)
                 min_survey = test_points[min_index]
-<<<<<<< HEAD
-=======
                 if min_survey <= lb:
                     min_survey += 0.01
                 elif min_survey >= ub:
                     min_survey -= 0.01
                 # max_x = min_survey, -np.min(point_surpluses)
                 #REINSTATE AFTER
->>>>>>> 4e1c4c11
                 max_x = sp.optimize.minimize(vOptimize, min_survey, bounds=[[lb, ub]])
                 # max_x = sp.optimize.differential_evolution(vOptimize, x0=min_survey, bounds=[[lb,ub]])
                     # import pdb; pdb.set_trace()
@@ -637,11 +538,7 @@
                     interpolate(best_buy, sell_low, best_buy_belief, sell_low_belief)
                 if best_ask <= sell_high:
                     if sell_low != best_ask:
-<<<<<<< HEAD
-                        sell_mid = sell_low + self.sell_upper_mid_shade * abs(best_ask - sell_low)
-=======
                         sell_mid = sell_low + self.sell_mid_shade * abs(best_ask - sell_low)
->>>>>>> 4e1c4c11
                         sell_mid_belief = self.belief_function(sell_mid, SELL, last_L_orders)
                         sell_half = sell_low + self.sell_half_shade * abs(best_ask - sell_low)
                         sell_half_belief = self.belief_function(sell_half, SELL, last_L_orders)
@@ -661,10 +558,7 @@
                     # interpolate sell_high to upper bound, assumed to be high enough to reach prices with probability 0
                     if sell_high_belief > 0:
                         upper_bound = sell_high + 2 * (sell_high - best_buy) + 1
-<<<<<<< HEAD
-=======
                         # upper_bound = sell_high + 100
->>>>>>> 4e1c4c11
                         interpolate(sell_high, upper_bound, sell_high_belief, 0)
                         pass
 
@@ -674,11 +568,7 @@
                         interpolate(sell_low, sell_high, sell_low_belief, sell_high_belief)
 
                     if sell_high != best_ask:
-<<<<<<< HEAD
-                        sell_mid = sell_high + self.sell_upper_mid_shade * abs(best_ask - sell_high)
-=======
                         sell_mid = sell_high + self.sell_mid_shade * abs(best_ask - sell_high)
->>>>>>> 4e1c4c11
                         sell_mid_belief = self.belief_function(sell_mid, SELL, last_L_orders)
                         sell_half = sell_high + self.sell_half_shade * abs(best_ask - sell_high)
                         sell_half_belief = self.belief_function(sell_half, SELL, last_L_orders)
@@ -694,19 +584,12 @@
                     #interpolate sell_high to sell_high + 2*spread
                     if best_ask_belief > 0:
                         upper_bound = best_ask + 2 * (best_ask - best_buy) + 1
-<<<<<<< HEAD
-=======
                         # upper_bound = best_ask + 100
->>>>>>> 4e1c4c11
                         interpolate(best_ask, upper_bound, best_ask_belief, 0)
                         pass
             elif sell_low > best_ask:
                 if best_buy != best_ask:
-<<<<<<< HEAD
-                    sell_mid = best_buy + self.sell_upper_mid_shade * abs(best_ask - best_buy)
-=======
                     sell_mid = best_buy + self.sell_mid_shade * abs(best_ask - best_buy)
->>>>>>> 4e1c4c11
                     sell_mid_belief = self.belief_function(sell_mid, SELL, last_L_orders)
                     sell_half = best_buy + self.sell_half_shade * abs(best_ask - best_buy)
                     sell_half_belief = self.belief_function(sell_half, SELL, last_L_orders)
@@ -726,24 +609,13 @@
                 #interpolate sell_high to sell_high + 2*spread
                 if sell_high_belief > 0:
                     upper_bound = sell_high + 2 * (sell_high - best_buy) + 1
-<<<<<<< HEAD
-=======
                     # upper_bound = sell_high + 100
->>>>>>> 4e1c4c11
                     interpolate(sell_high, upper_bound, sell_high_belief, 0)
                     pass
             optimal_price = expected_surplus_max()
 
             if optimal_price == (0,0):
-<<<<<<< HEAD
                 raise Exception("Error in finding optimal price on sell side.")
-=======
-                print("SELL", sell_low, sell_low_belief, sell_high, sell_high_belief, best_ask, best_buy)
-                interpolate(sell_low, sell_high, 1, 0)
-                optimal_price = expected_surplus_max()
-                print(optimal_price)
-                input("ERROR")
->>>>>>> 4e1c4c11
             
             # x = self.belief_function(best_ask + 1,SELL, last_L_orders)
             # z = self.belief_function(min(sell_low, best_ask) + 3/4 * abs(sell_low - best_ask), SELL, last_L_orders)
@@ -775,24 +647,12 @@
         """
         t = self.market.get_time()
         random.seed(t + seed)
-<<<<<<< HEAD
-        estimate = self.estimate_fundamental()
-        spread = self.shade[1] - self.shade[0]
-        if len(self.market.matched_orders) >= 2 * self.L and self.market.order_book.buy_unmatched.peek_order() != None and self.market.order_book.sell_unmatched.peek_order() != None:
-            opt_price, opt_price_est_surplus = self.determine_optimal_price(side)
-
-=======
         # estimate = self.estimate_fundamental() + np.random.normal(0, 7e4)
         estimate = self.estimate_fundamental()
         spread = self.shade[1] - self.shade[0]
         if len(self.market.matched_orders) >= 2 * self.L and self.market.order_book.buy_unmatched.peek_order() != None and self.market.order_book.sell_unmatched.peek_order() != None:
             opt_price, opt_price_est_surplus = self.determine_optimal_price(side, estimate)
-            # if 1000 < t < 1500:
-            #     print(f'It is time {t} and I am on {side} as an HBL. My estimate is {estimate}, my position is {self.position}, and my marginal pv is '
-            #     f'{self.pv.value_for_exchange(self.position, side)}.'
-            #     f'Therefore I offer price {opt_price}')
     
->>>>>>> 4e1c4c11
             order = Order(
                 price=opt_price,
                 quantity=1,
@@ -801,12 +661,9 @@
                 order_type=side,
                 order_id=random.randint(1, 10000000)
             )
-<<<<<<< HEAD
-=======
             # print("HBL")
             # input(order)
             
->>>>>>> 4e1c4c11
             return [order]
 
         else:
@@ -816,14 +673,7 @@
                 price = estimate + self.pv.value_for_exchange(self.position, BUY) - valuation_offset
             elif side == SELL:
                 price = estimate + self.pv.value_for_exchange(self.position, SELL) + valuation_offset
-<<<<<<< HEAD
           
-=======
-            # if t < 1050:
-            #     print(f'It is time {t} and I am HBL but act as ZI on {side}. My estimate is {estimate} and my marginal pv is '
-            #         f'{self.pv.value_for_exchange(self.position, side)} with offset {valuation_offset}. '
-            #         f'Therefore I offer price {price}')
->>>>>>> 4e1c4c11
             order = Order(
                 price=price,
                 quantity=1,
@@ -844,10 +694,6 @@
     def reset(self):
         self.position = 0
         self.cash = 0
-<<<<<<< HEAD
-        self.pv = PrivateValues(self.q_max, self.pv_var)
-=======
->>>>>>> 4e1c4c11
 
     def get_pos_value(self) -> float:
         return self.pv.value_at_position(self.position)