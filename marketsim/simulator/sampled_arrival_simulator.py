import random
from fourheap.constants import BUY, SELL
from market.market import Market
from fundamental.lazy_mean_reverting import LazyGaussianMeanReverting
from agent.zero_intelligence_agent import ZIAgent
from agent.hbl_agent import HBLAgent
import torch.distributions as dist
import torch
from collections import defaultdict


class SimulatorSampledArrival:
    def __init__(self,
                 num_background_agents: int,
                 sim_time: int,
                 num_assets: int = 1,
                 lam: float = 0.1,
                 mean: float = 100,
                 r: float = .05,
                 shock_var: float = 10,
                 q_max: int = 10,
                 pv_var: float = 5e6,
                 shade=None,
                 eta: float = 0.2,
                 hbl_agent: bool = False,
                 lam_r: float = None
                 ):

        if shade is None:
            shade = [10, 30]
        if lam_r is None:
            lam_r = lam

        self.num_agents = num_background_agents
        self.num_assets = num_assets
        self.sim_time = sim_time
        self.lam = lam
        self.lam_r = lam_r
        self.time = 0
        self.hbl_agent = hbl_agent

        self.arrivals = defaultdict(list)
        self.arrivals_sampled = 10000
        self.initial_arrivals = sample_arrivals(lam, self.num_agents)
        self.arrival_times = sample_arrivals(lam_r, self.arrivals_sampled)
        self.arrival_index = 0

        self.markets = []
        for _ in range(num_assets):
            fundamental = LazyGaussianMeanReverting(mean=mean, final_time=sim_time, r=r, shock_var=shock_var)
            self.markets.append(Market(fundamental=fundamental, time_steps=sim_time))

        self.agents = {}
        # TEMP FOR HBL TESTING
        if not self.hbl_agent:
            for agent_id in range(num_background_agents + 1):
                self.arrivals[self.arrival_times[self.arrival_index].item()].append(agent_id)
                self.arrival_index += 1
                self.agents[agent_id] = (
                    ZIAgent(
                        agent_id=agent_id,
                        market=self.markets[0],
                        q_max=q_max,
                        shade=shade,
                        pv_var=pv_var,
                        eta=eta
                    ))
<<<<<<< HEAD
        # else:
        #     for agent_id in range(24):
        #         self.arrivals[self.arrival_times[self.arrival_index].item()].append(agent_id)
        #         self.arrival_index += 1
        #         self.agents[agent_id] = (
        #             ZIAgent(
        #                 agent_id=agent_id,
        #                 market=self.markets[0],
        #                 q_max=q_max,
        #                 shade=shade,
        #                 pv_var=pv_var,
        #                 eta=eta
        #             ))
        #     for agent_id in range(24,25):
        #         self.arrivals[self.arrival_times[self.arrival_index].item()].append(agent_id)
        #         self.arrival_index += 1
        #         self.agents[agent_id] = (HBLAgent(
        #             agent_id = agent_id,
        #             market = self.markets[0],
        #             pv_var = pv_var,
        #             q_max= q_max,
        #             shade = shade,
        #             L = 4,
        #             arrival_rate = self.lam
        #         ))
=======
        else:
            for agent_id in range(24):
                self.arrivals[self.arrival_times[self.arrival_index].item()].append(agent_id)
                self.arrival_index += 1
                self.agents[agent_id] = (
                    ZIAgent(
                        agent_id=agent_id,
                        market=self.markets[0],
                        q_max=q_max,
                        shade=shade,
                        pv_var=pv_var
                    ))
            for agent_id in range(24,25):
                self.arrivals[self.arrival_times[self.arrival_index].item()].append(agent_id)
                self.arrival_index += 1
                self.agents[agent_id] = (HBLAgent(
                    agent_id = agent_id,
                    market = self.markets[0],
                    pv_var = pv_var,
                    q_max= q_max,
                    shade = shade,
                    L = 4,
                    arrival_rate = self.lam
                ))
        self.arrival_index = 0
>>>>>>> 1f3c2061

    def step(self):
        agents = self.arrivals[self.time]
        if self.time < self.sim_time:
            for market in self.markets:
                market.event_queue.set_time(self.time)
                for agent_id in agents:
                    agent = self.agents[agent_id]
                    market.withdraw_all(agent_id)
                    # side = random.choice([BUY, SELL])
                    orders = agent.take_action()
                    market.add_orders(orders)
                    if self.arrival_index == self.arrivals_sampled:
                        self.arrival_times = sample_arrivals(self.lam_r, self.arrivals_sampled)
                        self.arrival_index = 0
                    self.arrivals[self.arrival_times[self.arrival_index].item() + 1 + self.time].append(agent_id)
                    self.arrival_index += 1

                new_orders = market.step()
                for matched_order in new_orders:
                    agent_id = matched_order.order.agent_id
                    quantity = matched_order.order.order_type*matched_order.order.quantity
                    cash = -matched_order.price*matched_order.order.quantity*matched_order.order.order_type
                    self.agents[agent_id].update_position(quantity, cash)
                    # self.agents[agent_id].order_history = None
        else:
            self.end_sim()

    def end_sim(self):
        fundamental_val = self.markets[0].get_final_fundamental()
        values = {}
        for agent_id in self.agents:
            agent = self.agents[agent_id]
            values[agent_id] = agent.get_pos_value() + agent.position*fundamental_val + agent.cash
        # print(f'At the end of the simulation we get {values}')
        return values

    def run(self):
        counter = 0
        for t in range(self.sim_time):
            if self.arrivals[t]:
                try:
                    self.step()
                except KeyError:
                    print(self.arrivals[self.time])
                    return self.markets
                counter += 1
            self.time += 1
        self.step()


def sample_arrivals(p, num_samples):
    geometric_dist = dist.Geometric(torch.tensor([p]))
    return geometric_dist.sample((num_samples,)).squeeze()  # Returns a tensor of 1000 sampled time steps<|MERGE_RESOLUTION|>--- conflicted
+++ resolved
@@ -65,7 +65,7 @@
                         pv_var=pv_var,
                         eta=eta
                     ))
-<<<<<<< HEAD
+ expanded_zi
         # else:
         #     for agent_id in range(24):
         #         self.arrivals[self.arrival_times[self.arrival_index].item()].append(agent_id)
@@ -91,33 +91,6 @@
         #             L = 4,
         #             arrival_rate = self.lam
         #         ))
-=======
-        else:
-            for agent_id in range(24):
-                self.arrivals[self.arrival_times[self.arrival_index].item()].append(agent_id)
-                self.arrival_index += 1
-                self.agents[agent_id] = (
-                    ZIAgent(
-                        agent_id=agent_id,
-                        market=self.markets[0],
-                        q_max=q_max,
-                        shade=shade,
-                        pv_var=pv_var
-                    ))
-            for agent_id in range(24,25):
-                self.arrivals[self.arrival_times[self.arrival_index].item()].append(agent_id)
-                self.arrival_index += 1
-                self.agents[agent_id] = (HBLAgent(
-                    agent_id = agent_id,
-                    market = self.markets[0],
-                    pv_var = pv_var,
-                    q_max= q_max,
-                    shade = shade,
-                    L = 4,
-                    arrival_rate = self.lam
-                ))
-        self.arrival_index = 0
->>>>>>> 1f3c2061
 
     def step(self):
         agents = self.arrivals[self.time]
