import torch
from fourheap.constants import BUY, SELL


class PrivateValues:
    """
    A class representing private values for a trading scenario.
<<<<<<< HEAD

    The PrivateValues class generates and manages a set of private values for buy and sell orders.
    The private values are generated from a normal distribution with a specified variance.
    The class provides methods to retrieve the value for a specific position and order type,
    as well as calculate the cumulative value up to a given position.
    """
=======
>>>>>>> 4e1c4c11

    The PrivateValues class generates and manages a set of private values for buy and sell orders.
    The private values are generated from a normal distribution with a specified variance.
    The class provides methods to retrieve the value for a specific position and order type,
    as well as calculate the cumulative value up to a given position.
    """
    def __init__(self, q_max: int, val_var=5e6):
        """
        Initialize the PrivateValues object.

        :param q_max: The maximum quantity.
        :param val_var: The variance of the values (default: 1).
        """
        self.values = torch.randn(2 * q_max) * torch.sqrt(torch.tensor(val_var))
        self.values, _ = self.values.sort(descending=True)

        self.offset = q_max

        self.extra_buy = min(self.values[-1].item(), 0)
        self.extra_sell = max(self.values[0].item(), 0)

    def value_for_exchange(self, position: int, order_type: int) -> float:
        """
        Calculates the value associated with a given trade and order type.

        Args:
            position (int): The position for which to calculate the value.
            order_type (int): The type of order (BUY or SELL).

        Returns:
            float: The value associated with the position and order type.
        """
        index = position + self.offset - (1 if order_type == SELL else 0)
        if index >= len(self.values):
            return self.extra_buy
        elif index < 0:
            return self.extra_sell
        else:
            return self.values[index].item()

    def value_at_position(self, position: int) -> float:
        """
        Calculates the total value at a given position.

        Args:
            position (int): The position for which to calculate the total value.

        Returns:
            float: The total value at the given position.
        """
        value = 0
        position += self.offset
        if position > self.offset:
            index = min(position, len(self.values))
            value += torch.sum(self.values[self.offset:index])
            value += max(0, position - 2*self.offset)*self.extra_buy
        else:
            index = max(0, position)
            value -= torch.sum(self.values[index:self.offset])
            value -= -1*min(0, position)*self.extra_sell
        return value<|MERGE_RESOLUTION|>--- conflicted
+++ resolved
@@ -5,15 +5,6 @@
 class PrivateValues:
     """
     A class representing private values for a trading scenario.
-<<<<<<< HEAD
-
-    The PrivateValues class generates and manages a set of private values for buy and sell orders.
-    The private values are generated from a normal distribution with a specified variance.
-    The class provides methods to retrieve the value for a specific position and order type,
-    as well as calculate the cumulative value up to a given position.
-    """
-=======
->>>>>>> 4e1c4c11
 
     The PrivateValues class generates and manages a set of private values for buy and sell orders.
     The private values are generated from a normal distribution with a specified variance.
