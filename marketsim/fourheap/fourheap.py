--- conflicted
+++ resolved
@@ -1,19 +1,9 @@
 from collections import defaultdict
-<<<<<<< HEAD
-from marketsim.fourheap import constants
-from marketsim.fourheap.order import Order
-from marketsim.fourheap.order_queue import OrderQueue
-
-import math
-import numpy as np
-
-=======
 from fourheap import constants
 from fourheap.order import Order
 from fourheap.order_queue import OrderQueue
 import math
 import numpy as np
->>>>>>> 4e1c4c11
 
 class FourHeap:
     """
@@ -177,10 +167,6 @@
             self.midprices.append((best_ask + best_bid) / 2)
 
 
-<<<<<<< HEAD
-
-=======
->>>>>>> 4e1c4c11
     def observe(self) -> str:
         s = '--------------\n'
         names = ['buy_matched', 'buy_unmatched', 'sell_matched', 'sell_unmatched']
