import heapq
import math
from typing import Optional
<<<<<<< HEAD
from marketsim.fourheap.order import Order, MatchedOrder
=======

from fourheap.order import Order, MatchedOrder
>>>>>>> 4e1c4c11


class OrderQueue:
    def __init__(self, is_max_heap=False, is_matched=False):
        self.is_max_heap = is_max_heap
        self.is_matched = is_matched

        self.size = 0
        self.heap = []
        self.order_dict = {}
        self.deleted_ids = set()

    def add_order(self, order: Order):
        price = order.price if not self.is_max_heap else -order.price
        order_id = order.order_id
        if self.contains(order_id):
            self.order_dict[order_id].merge_order(order.quantity)
        else:
            heapq.heappush(self.heap, (price, order.order_id))
            self.order_dict[order.order_id] = order
        self.size += order.quantity

    def peek(self) -> float:
        c = -1 if self.is_max_heap else 1
        while self.peek_order_id() in self.deleted_ids:
            heapq.heappop(self.heap)
        
        if self.is_empty():
            return c*math.inf

        return c*self.heap[0][0]

    def peek_order(self) -> Order:
        while self.peek_order_id() in self.deleted_ids:
            heapq.heappop(self.heap)
            
        if self.is_empty():
            return None
        return self.heap[0][1]

    def peek_order_id(self) -> float:
        if self.is_empty():
            return None
        return self.heap[0][1]

    def clear(self):
        self.heap = []
        self.order_dict = {}
        self.deleted_ids = set()
        self.size = 0

    def market_clear(self, p, t):
        if self.is_matched:
            matched_orders = []
            for _, order_id in self.heap:
                if order_id not in self.deleted_ids:
                    order = self.order_dict[order_id]
                    matched_orders.append(MatchedOrder(p, t, order))
            self.clear()
            return matched_orders
        return None

    def is_empty(self) -> bool:
        return self.size == 0 or len(self.heap) == 0

    def count(self) -> int:
        return self.size
    
    def remove(self, order_id: int):
        while self.peek_order_id() in self.deleted_ids:
            heapq.heappop(self.heap)
            
        if self.is_empty():
            return None

        if self.contains(order_id):
            self.deleted_ids.add(order_id)
            self.size -= self.order_dict[order_id].quantity
        try:
            while self.peek_order_id() in self.deleted_ids:
                heapq.heappop(self.heap)
        except (KeyError, AttributeError):
            pass
        # except IndexError:
        #     print(order_id, self.peek_order(), self.deleted_ids, self.heap)
        #     input()

        del self.order_dict[order_id]

    def contains(self, order_id: int) -> bool:
        return order_id in self.order_dict

    def push_to(self) -> Optional['Order']:
        while self.heap:
            price, order_id = heapq.heappop(self.heap)
            if order_id not in self.deleted_ids:
                order = self.order_dict[order_id]
                self.size -= order.quantity
                del self.order_dict[order.order_id]

                # Make sure the new top of heap is not a removed order
                try:
                    while self.peek_order_id in self.deleted_ids:
                        heapq.heappop(self.heap)
                except IndexError:
                    pass

                return order
        return None

    def __str__(self):
        s = ''
        for _, order_id in self.heap:
            if order_id not in self.deleted_ids:
                order = self.order_dict[order_id]
                s += str(order) + '\n'

        return s<|MERGE_RESOLUTION|>--- conflicted
+++ resolved
@@ -1,12 +1,8 @@
 import heapq
 import math
 from typing import Optional
-<<<<<<< HEAD
-from marketsim.fourheap.order import Order, MatchedOrder
-=======
 
 from fourheap.order import Order, MatchedOrder
->>>>>>> 4e1c4c11
 
 
 class OrderQueue:
